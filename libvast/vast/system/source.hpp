/******************************************************************************
 *                    _   _____   __________                                  *
 *                   | | / / _ | / __/_  __/     Visibility                   *
 *                   | |/ / __ |_\ \  / /          Across                     *
 *                   |___/_/ |_/___/ /_/       Space and Time                 *
 *                                                                            *
 * This file is part of VAST. It is subject to the license terms in the       *
 * LICENSE file found in the top-level directory of this distribution and at  *
 * http://vast.io/license. No part of VAST, including this file, may be       *
 * copied, modified, propagated, or distributed except according to the terms *
 * contained in the LICENSE file.                                             *
 ******************************************************************************/

#pragma once

#include <unordered_map>

#include "vast/logger.hpp"

#include <caf/actor_pool.hpp>
#include <caf/stateful_actor.hpp>
#include <caf/stream_source.hpp>

#include "vast/concept/printable/stream.hpp"
#include "vast/concept/printable/std/chrono.hpp"
#include "vast/concept/printable/vast/error.hpp"
#include "vast/concept/printable/vast/expression.hpp"
#include "vast/detail/assert.hpp"
#include "vast/error.hpp"
#include "vast/event.hpp"
#include "vast/expected.hpp"
#include "vast/expression.hpp"
#include "vast/expression_visitors.hpp"
#include "vast/schema.hpp"

#include "vast/system/accountant.hpp"
#include "vast/system/atoms.hpp"

namespace vast::system {

#if 0
/// The *Reader* concept.
struct Reader {
  Reader();

  expected<result> read();

  expected<void> schema(vast::schema&);

  expected<vast::schema> schema() const;

  const char* name() const;
};
#endif

/// The source state.
/// @tparam Reader The reader type, which must model the *Reader* concept.
template <class Reader>
struct source_state {
  std::vector<event> events;
  expression filter;
  std::unordered_map<type, expression> checkers;
  std::chrono::steady_clock::time_point start;
  accountant_type accountant;
  caf::actor sink;
  Reader reader;
  const char* name = "source";
  caf::stream_source_ptr<caf::broadcast_downstream_manager<event>> mgr;
};

/// An event producer.
/// @tparam Reader The concrete source implementation.
/// @param self The actor handle.
/// @param reader The reader instance.
template <class Reader>
caf::behavior
source(caf::stateful_actor<source_state<Reader>>* self, Reader&& reader) {
  using namespace caf;
  using namespace std::chrono;
  // Initialize state.
  self->state.reader = std::move(reader);
  self->state.name = self->state.reader.name();
  // Fetch accountant from the registry.
  if (auto acc = self->system().registry().get(accountant_atom::value))
    self->state.accountant = actor_cast<accountant_type>(acc);
  // We link to the importers and fail for the same reason, but still report to
  // the accountant.
  self->set_exit_handler(
    [=](const exit_msg& msg) {
      auto& st = self->state;
      if (st.accountant) {
        timestamp now = system_clock::now();
        self->send(st.accountant, "source.end", now);
      }
      self->quit(msg.reason);
    }
  );
  // Spin up the stream manager for the source.
  self->state.mgr = self->make_source(
    // init
    [=](bool& done) {
      done = false;
      timestamp now = system_clock::now();
      self->send(self->state.accountant, "source.start", now);
    },
    // get next element
    [=](bool& done, downstream<event>& out, size_t num) {
      auto& st = self->state;
      // Extract events until the source has exhausted its input or until we
      // have completed a batch.
      auto start = steady_clock::now();
      size_t produced = 0;
      while (produced < num) {
        auto e = st.reader.read();
        if (e) {
<<<<<<< HEAD
          if (!caf::holds_alternative<none>(self->state.filter)) {
            auto& checker = self->state.checkers[e->type()];
            if (caf::holds_alternative<none>(checker)) {
              auto x = tailor(self->state.filter, e->type());
=======
          if (!is<none>(st.filter)) {
            auto& checker = st.checkers[e->type()];
            if (is<none>(checker)) {
              auto x = tailor(st.filter, e->type());
>>>>>>> 8bd67c61
              VAST_ASSERT(x);
              checker = std::move(*x);
            }
            if (!caf::visit(event_evaluator{*e}, checker))
              continue;
          }
          ++produced;
          out.push(std::move(*e));
        } else if (!e.error()) {
          continue; // Try again.
        } else {
          if (e.error() == ec::parse_error) {
            VAST_WARNING(self->system().render(e.error()));
            continue; // Just skip bogous events.
          } else if (e.error() == ec::end_of_input) {
            VAST_INFO(self->system().render(e.error()));
          } else {
            VAST_ERROR(self->system().render(e.error()));
          }
          done = true;
          break;
        }
      }
      auto stop = steady_clock::now();
      // Produce stats for this run.
      if (produced > 0) {
        auto runtime = stop - start;
        auto unit = duration_cast<microseconds>(runtime).count();
        auto rate = self->state.events.size() * 1e6 / unit;
        auto events = uint64_t{produced};
        VAST_INFO(self, "produced", events, "events in", runtime,
                  '(' << size_t(rate), "events/sec)");
        if (st.accountant) {
          auto rt = duration_cast<timespan>(runtime);
          self->send(st.accountant, "source.batch.runtime", rt);
          self->send(st.accountant, "source.batch.events", events);
          self->send(st.accountant, "source.batch.rate", rate);
        }
      }
      // TODO: if the source is unable to generate new events then we should
      //       trigger CAF to poll the source after a predefined interval of
      //       time again via delayed_send
    },
    // done?
    [](const bool& done) {
      return done;
    }
  ).ptr();
  auto eu = self->system().dummy_execution_unit();
  self->state.sink = actor_pool::make(eu, actor_pool::round_robin());
  return {
    [=](get_atom, schema_atom) -> result<schema> {
      auto sch = self->state.reader.schema();
      if (sch)
        return *sch;
      return sch.error();
    },
    [=](put_atom, const schema& sch) -> result<void> {
      auto r = self->state.reader.schema(sch);
      if (r)
        return {};
      return r.error();
    },
    [=](expression& expr) {
      VAST_DEBUG(self, "sets filter expression to:", expr);
      self->state.filter = std::move(expr);
    },
    [=](sink_atom, const actor& sink) {
      // TODO: Currently, we use a broadcast downstream manager. We need to
      //       implement an anycast downstream manager and use it for the
      //       source, because we mustn't duplicate data.
      VAST_ASSERT(self->state.mgr->out().num_paths() == 0);
      VAST_ASSERT(sink);
      VAST_DEBUG(self, "registers sink", sink);
      self->link_to(sink);
      self->state.mgr->add_outbound_path(sink);
    },
  };
}

} // namespace vast::system
<|MERGE_RESOLUTION|>--- conflicted
+++ resolved
@@ -113,17 +113,10 @@
       while (produced < num) {
         auto e = st.reader.read();
         if (e) {
-<<<<<<< HEAD
-          if (!caf::holds_alternative<none>(self->state.filter)) {
-            auto& checker = self->state.checkers[e->type()];
+          if (!caf::holds_alternative<none>(st.filter)) {
+            auto& checker = st.checkers[e->type()];
             if (caf::holds_alternative<none>(checker)) {
-              auto x = tailor(self->state.filter, e->type());
-=======
-          if (!is<none>(st.filter)) {
-            auto& checker = st.checkers[e->type()];
-            if (is<none>(checker)) {
               auto x = tailor(st.filter, e->type());
->>>>>>> 8bd67c61
               VAST_ASSERT(x);
               checker = std::move(*x);
             }
